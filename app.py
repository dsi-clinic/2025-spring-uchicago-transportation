"""Multipage Streamlit app for UGo Transportation analysis."""

import json
<<<<<<< HEAD
import os
=======
import re
>>>>>>> d1c34a1b

import altair as alt
import pandas as pd
import streamlit as st
import streamlit.components.v1 as components
from dotenv import load_dotenv

from src.utils.data_cleaning import load_data
from src.utils.load import (
    add_time_blocks,
    add_traffic_flag,
    aggregate_by_time,
    assign_expected_frequencies,
    load_holdover_data,
    load_stop_events,
    process_arrival_times,
    time_extraction,
)

<<<<<<< HEAD
load_dotenv()

# Set page configuration for Streamlit
=======
# ── Page config & startup ───────────────────────────────────────────────────
>>>>>>> d1c34a1b
st.set_page_config(page_title="UGo Shuttle Analysis Dashboard", layout="wide")
st.sidebar.title("UGo Shuttle Analysis")


@st.cache_resource()
def startup():
    """Initialize and cache the raw data for the dashboard."""
    load_data()


startup()

page = st.sidebar.radio(
    "Select Analysis Page:",
    [
        "Rider Waiting Patterns by Stop",
        "Rider Waiting Patterns by Traffic Level",
        "Bus Stop Variance Explorer",
        "Time Series Analysis",
        "Bunching Exploration",
        "Connector Bunching Map",
    ],
)


# ── Normalization helpers ────────────────────────────────────────────────────
def normalize_route(r: str) -> str:
    """Turn a raw route string into a lowercase key without prefixes/suffixes."""
    if not isinstance(r, str):
        return ""
    r = re.sub(r"\[.*?\]\s*", "", r)
    r = re.sub(r"\(version.*?\)", "", r, flags=re.IGNORECASE)
    return r.strip().lower()


def normalize_stop(s: str) -> str:
    """Turn a raw stop string into a normalized lowercase key."""
    if not isinstance(s, str):
        return ""
    s = s.lower()
    s = re.sub(r"\(.*?\)", "", s)
    s = s.replace("&", " and ").replace("/", " and ")
    s = re.sub(r"[^a-z0-9\.\s]", "", s)
    return re.sub(r"\s+", " ", s).strip()


# ──────────────────────────────────────────────────────────────────────────────
if page == "Rider Waiting Patterns by Stop":
    st.markdown("""
    **How to use this page:**
    1. Expand **Filters** to choose your **Route**, one or more **Stops**, and a **Time block**.
    2. **Top chart:** Average stop duration per stop (95th-pct outliers removed).
       - Holdover stops are highlighted in **yellow**.
    3. **Bottom chart:** Average stop duration _across all_ time blocks for your selection.
    4. Expand the **Outliers** section at the bottom to inspect individual events above the 95th percentile.
    """)

    # ── Data load & filters ───────────────────────────────────────────────
    df_events = load_stop_events()
    df_events = add_time_blocks(df_events)
    df_events = add_traffic_flag(df_events)

    with st.expander("🔍 Filters", expanded=False):
        c1, c2, c3 = st.columns([2, 3, 2])
        with c1:
            routes = sorted(df_events["routeName"].dropna().unique())
            selected_route = st.selectbox("Select Route:", routes)
        with c2:
            stops = (
                df_events.query("routeName == @selected_route")["stopName"]
                .dropna()
                .unique()
            )
            selected_stops = st.multiselect("Select Stops:", sorted(stops))
        with c3:
            tblocks = sorted(df_events["timeBlock"].dropna().unique())
            selected_time_block = st.selectbox("Select Time Period:", tblocks)

    if not selected_stops:
        st.info("Please select at least one stop above to see the charts.")
        st.stop()

    filtered_events = df_events.query(
        "routeName == @selected_route "
        "and stopName in @selected_stops "
        "and timeBlock == @selected_time_block"
    ).copy()
    filtered_events["stopDurationMinutes"] = filtered_events["stopDurationSeconds"] / 60

    # ── Outlier split ────────────────────────────────────────────────────
    thr = filtered_events["stopDurationMinutes"].quantile(0.95)
    core = filtered_events[filtered_events["stopDurationMinutes"] <= thr].copy()
    outliers = filtered_events[filtered_events["stopDurationMinutes"] > thr].copy()

    # ── Holdover merge ───────────────────────────────────────────────────
    # 1) normalize both sides
    core["route_key"] = core["routeName"].apply(normalize_route)
    core["stop_key"] = core["stopName"].apply(normalize_stop)
    core["stop_key"] = core["stop_key"].replace(
        {
            "logan cneter": "logan center for arts",  ##proper name
            "logan center": "logan center for arts",  ##catch misspelling
            "drexel garage": "drexel garage",
        }
    )

    hold = load_holdover_data()
    hold["route_key"] = hold["route"].apply(normalize_route)
    hold["stop_key"] = hold["holdover_stop"].apply(normalize_stop)

    # 2) patch in our handful of special cases
    special_stop_map = {
        "law": "law school",  # “Law” → “Law School (N)”
        "goldblatt pavillion": "goldblatt pavilion",  # fix typo
        "60th and ellis": "60th st. and ellis",  # drop “(SE Corner)”
        "logan cneter": "logan center for arts",  # catch misspelling
        "logan center": "logan center for arts",  # proper name
    }
    hold["stop_key"] = hold["stop_key"].replace(special_stop_map)
    hold["stop_key"] = hold["stop_key"].replace(special_stop_map)

    # 3) merge on the unified keys
    merged = core.merge(
        hold,
        how="left",
        on=["route_key", "stop_key"],
    )

    # 4) flag holdovers
    merged["isHoldover"] = merged["durationMinutes"].fillna(0) > 0

    # ── Charts ────────────────────────────────────────────────────────────

    # Avg by Stop
    avg_stop = (
        merged.groupby(["stopName", "isHoldover"])["stopDurationMinutes"]
        .mean()
        .reset_index()
        .sort_values("stopDurationMinutes", ascending=False)
    )
    chart1 = (
        alt.Chart(avg_stop)
        .mark_bar()
        .encode(
            x=alt.X("stopDurationMinutes:Q", title="Avg Duration (min)"),
            y=alt.Y("stopName:N", sort="-x", title="Stop Name"),
            color=alt.Color(
                "isHoldover:N",
                scale=alt.Scale(domain=[True, False], range=["yellow", "steelblue"]),
                legend=alt.Legend(title="Holdover Stop"),
            ),
            tooltip=[
                alt.Tooltip("stopName:N", title="Stop Name"),
                alt.Tooltip("stopDurationMinutes:Q", title="Avg Duration"),
            ],
        )
        .properties(title="Avg Stop Duration (Holdovers in Yellow)", height=400)
    )
    st.altair_chart(chart1, use_container_width=True)

    # ── Avg by Time Block  ────────────────
    avg_time = (
        filtered_events.groupby("timeBlock")["stopDurationMinutes"].mean().reset_index()
    )

    chart2 = (
        alt.Chart(avg_time)
        .mark_bar()
        .encode(
            x=alt.X(
                "timeBlock:N",
                title="Time of Day",
                axis=alt.Axis(labelAngle=-45, labelPadding=10),  # tilt + pad labels
            ),
            y=alt.Y(
                "stopDurationMinutes:Q",
                title="Avg Duration (min)",
                scale=alt.Scale(
                    domain=[0, avg_time["stopDurationMinutes"].max() * 1.1]
                ),
            ),
            tooltip=["timeBlock", "stopDurationMinutes"],
        )
        .properties(
            title="Avg Stop Duration Across Time Blocks",
            height=500,  # taller chart
            padding={"left": 50, "right": 10, "top": 20, "bottom": 80},
        )
    )

    st.write("")  # add a blank line above
    st.altair_chart(chart2, use_container_width=True)


# ──────────────────────────────────────────────────────────────────────────────
elif page == "Rider Waiting Patterns by Traffic Level":
    df_events = load_stop_events()
    df_events = add_time_blocks(df_events)
    df_events = add_traffic_flag(df_events)

    selected_time_block = st.selectbox(
        "Select Time Period for Analysis:",
        options=sorted(df_events["timeBlock"].dropna().unique()),
    )
    df2 = df_events[df_events["timeBlock"] == selected_time_block].copy()
    df2["stopDurationMinutes"] = df2["stopDurationSeconds"] / 60

    thr2 = df2["stopDurationMinutes"].quantile(0.95)
    df2["isOutlier"] = df2["stopDurationMinutes"] > thr2

    st.markdown(
        f"> **Note:** {df2['isOutlier'].sum()} events exceed {thr2:.1f} min and are flagged as outliers."
    )
    st.title("🚍 UGo Shuttle Rider Waiting Patterns (By Traffic Level)")

    chart3 = (
        alt.Chart(df2)
        .mark_bar()
        .encode(
            x=alt.X(
                "trafficFlag:N", sort=["low", "mid", "high"], title="Traffic Level"
            ),
            y=alt.Y("count():Q", title="Number of Stops"),
            tooltip=["trafficFlag", "count()"],
        )
        .properties(title="Number of Stops by Traffic Level", width=900, height=400)
    )
    st.altair_chart(chart3, use_container_width=True)

    chart4 = (
        alt.Chart(df2)
        .mark_point(filled=True, size=60, opacity=0.6)
        .encode(
            x=alt.X("trafficFlag:N", title="Traffic Level"),
            y=alt.Y("stopDurationMinutes:Q", title="Stop Duration (min)"),
            color=alt.Color(
                "isOutlier:N",
                scale=alt.Scale(domain=[False, True], range=["steelblue", "firebrick"]),
                legend=alt.Legend(title="Outlier"),
            ),
            tooltip=[
                "stopName",
                "stopDurationMinutes",
                "trafficFlag",
                "timeBlock",
                "isOutlier",
            ],
        )
        .properties(
            title="Stop Durations by Traffic Level (outliers in red)",
            width=900,
            height=400,
        )
    )
    st.altair_chart(chart4, use_container_width=True)


elif page == "Bus Stop Variance Explorer":
    stop_events_df = load_stop_events()
    stop_events_df = assign_expected_frequencies(stop_events_df)

    st.sidebar.header("Frequency (in minutes)")
    frequencies = (
        stop_events_df["expectedFreq"].dropna().astype(int).sort_values().unique()
    )
    selected_freq = st.sidebar.selectbox(
        "Select Expected Frequency:",
        options=frequencies,
        format_func=lambda x: f"{x} min",
    )

    stop_events_df = stop_events_df[stop_events_df["expectedFreq"] == selected_freq]
    stop_events_df = stop_events_df[stop_events_df["expectedFreq"].notna()]
    _, variances, medians = process_arrival_times(stop_events_df)

    st.title("Chicago Bus Stop Variance Explorer")

    st.markdown("""

    This page investigates the consistency of arrivals of a given stop on a given bus route.
    Calculated based on time between consecutive stop events at each stop for every route.
    - Use the dropdown selectbox to select a specific route, and view all the stops on that route.
    - Use the sidebar to filter by expected frequency of arrivals.
        - Ex. the South Loop Shuttle is expected every 60 minutes, you would find it under the 60 min view.
        - Some routes have different expected frequencies during different times of day, so they appear under multiple filters.
    - Explore patterns in standard deviation and median wait times across UGo shuttles.

    """)

    routes = variances["routeName"].unique()
    selected_route = st.selectbox("Select a route:", sorted(routes))
    view = st.radio("View by:", ["Standard Deviation of Wait Time", "Median Wait Time"])
    if view == "Standard Deviation of Wait Time":
        data = variances[variances["routeName"] == selected_route].sort_values(
            by="arrival_stdev", ascending=False
        )
        col, title = (
            "arrival_stdev",
            f"Std Dev of Arrival Time (min) - {selected_route}",
        )
    else:
        data = medians[medians["routeName"] == selected_route].sort_values(
            by="arrival_median", ascending=False
        )
        col, title = (
            "arrival_median",
            f"Median Time Between Arrivals (min) - {selected_route}",
        )

    st.altair_chart(
        alt.Chart(data)
        .mark_bar()
        .encode(
            x=alt.X(f"{col}:Q", title="Minutes"),
            y=alt.Y("stopName:N", sort="-x", title="Stop Name"),
            tooltip=["stopName", col],
        )
        .properties(width=700, height=500, title=title),
        use_container_width=True,
    )


elif page == "Time Series Analysis":
    st.title("🚍 Intra-Month Passenger Load Variability")
    st.markdown("Weekly ridership trends for a selected route and month.")
    data = time_extraction()
    agg = aggregate_by_time(data)

    month_order = ["January", "February", "March"]
    months = [m for m in month_order if m in agg["month"].unique()]

    route_sel = st.selectbox("Select Route", agg["routeName"].unique())
    month_sel = st.selectbox("Select Month", months)

    days = [
        "Monday",
        "Tuesday",
        "Wednesday",
        "Thursday",
        "Friday",
        "Saturday",
        "Sunday",
    ]
    filt = agg[(agg["routeName"] == route_sel) & (agg["month"] == month_sel)].copy()
    filt["week_day"] = pd.Categorical(filt["week_day"], categories=days, ordered=True)

    pivot = filt.pivot_table(
        index="week_day", columns="month_week", values="passengerLoad", observed=True
    ).sort_index()
    pivot.columns = [f"Week {int(w)}" for w in pivot.columns]
    long = pivot.reset_index().melt(
        id_vars="week_day", var_name="week", value_name="passengerLoad"
    )

    dm = filt[["week_day", "month_week", "date"]].drop_duplicates()
    dm["week"] = "Week " + dm["month_week"].astype(int).astype(str)
    merged = long.merge(dm, on=["week_day", "week"], how="left")

    st.altair_chart(
        alt.Chart(merged)
        .mark_line(point=True)
        .encode(
            x=alt.X("week_day:N", sort=days, title="Day of Week"),
            y=alt.Y("passengerLoad:Q", title="Passenger Load"),
            color="week:N",
            tooltip=[
                alt.Tooltip("week_day:N", title="Weekday"),
                alt.Tooltip("week:N", title="Week"),
                alt.Tooltip("date:T", title="Date"),
                alt.Tooltip("passengerLoad:Q", title="Load"),
            ],
        )
        .properties(title="Riders by Weekday & Week")
        .interactive(),
        use_container_width=True,
    )


elif page == "Bunching Exploration":
    # Load the data
    stop_events_df = load_stop_events()
    stop_events_df = assign_expected_frequencies(stop_events_df)

    # Compute back-looking headway
    headways_df = (
        stop_events_df.assign(date=stop_events_df["arrivalTime"].dt.date)
        .sort_values(["routeName", "stopName", "date", "arrivalTime"])
        .assign(
            prev_arrival=lambda d: d.groupby(["routeName", "stopName", "date"])[
                "arrivalTime"
            ].shift(1)
        )
        .assign(
            headway_min=lambda d: (
                d["arrivalTime"] - d["prev_arrival"]
            ).dt.total_seconds()
            / 60
        )
        .dropna(subset=["headway_min", "expectedFreq"])
    )

    # Trim outliers using IQR
    def iqr_trim(
        df: pd.DataFrame,
        grp_col: str = "expectedFreq",
        val_col: str = "headway_min",
        k: float = 1.5,
    ) -> pd.DataFrame:
        """Drop rows lying outside [Q1 − k·IQR, Q3 + k·IQR] within each group."""
        quartiles = df.pivot_table(
            index=grp_col,
            values=val_col,
            aggfunc=[lambda x: x.quantile(0.25), lambda x: x.quantile(0.75)],
        )
        quartiles.columns = ["q1", "q3"]
        quartiles["iqr"] = quartiles["q3"] - quartiles["q1"]
        quartiles["lower"] = quartiles["q1"] - k * quartiles["iqr"]
        quartiles["upper"] = quartiles["q3"] + k * quartiles["iqr"]
        out = df.merge(
            quartiles[["lower", "upper"]],
            left_on=grp_col,
            right_index=True,
            how="left",
        )
        mask = (out[val_col] >= out["lower"]) & (out[val_col] <= out["upper"])
        return out.loc[mask].drop(columns=["lower", "upper"])

    trimmed_df = iqr_trim(headways_df, k=1.5)
    # Box and Whisker plot
    trimmed_df["expectedFreq"] = trimmed_df["expectedFreq"].astype(int)
    freq_order = sorted(trimmed_df["expectedFreq"].unique())  # [10,15,20,30,60]

    box = (
        alt.Chart(trimmed_df)
        .mark_boxplot(extent="min-max")
        .encode(
            x=alt.X(
                "expectedFreq:O", title="Scheduled Frequency (min)", sort=freq_order
            ),
            y=alt.Y("headway_min:Q", title="Observed Gap Since Previous Bus (min)"),
            color=alt.Color("expectedFreq:O", legend=None),
        )
        .properties(
            width=750,
            height=450,
            title="Observed Gaps vs. Scheduled Frequency (IQR-trimmed)",
        )
    )

    st.altair_chart(box, use_container_width=True)

    with st.expander("Show headway table (IQR-trimmed)"):
        st.dataframe(trimmed_df)

elif page == "Connector Bunching Map":
    st.title("Downtown Connector – Stop-level Bunching")

    # ── Google Maps API key ──────────────────────────────────────────────
    api_key = os.environ["GOOGLE_MAP_KEY"]  # make sure this is loaded

    # ── Stop coordinates ────────────────────────────────────────────────
    STOP_COORDS = {
        "Gleacher Center": (41.88964, -87.62196),
        "Rockefeller Chapel": (41.78779, -87.59664),
        "E Randolph St & S Michigan Ave": (41.88430, -87.62383),
        "S Michigan Ave/Roosevelt": (41.86795, -87.62397),
        "S (Upper) Wacker Dr & W Adams St": (41.87950, -87.63701),
        "S Lake Park Ave & E Hyde Park Blvd": (41.80279, -87.58782),
        "N (Upper) Wacker Dr & W Madison St": (41.88205, -87.63712),
        "S Lake Park & E 53rd St": (41.79952, -87.58716),
        "55th Street & University": (41.79497, -87.59787),
        "UCHICAGO Medicine - River East": (41.89192, -87.61817),
        "Goldblatt Pavilion": (41.78778, -87.60380),
        "UCHICAGO Medicine - South Loop": (41.86968, -87.63950),
        "Roosevelt Station": (41.86729, -87.62686),
    }
    coord_df = (
        pd.DataFrame.from_dict(STOP_COORDS, orient="index", columns=["lat", "lon"])
        .reset_index()
        .rename(columns={"index": "stopName"})
    )

    # ── Load + pre-process ALL stop events once (no hour filter yet) ────
    # ── Load + preprocess ALL events once (no hour filter yet) ─────────
    ROUTE_KEY = "Downtown Campus Connector"
    base_df = assign_expected_frequencies(load_stop_events())
    base_df = base_df[base_df["routeName"].str.contains(ROUTE_KEY, na=False)]
    base_df = (
        base_df.assign(date=base_df["arrivalTime"].dt.date)
        .sort_values(["stopName", "date", "arrivalTime"])
        .assign(
            prev_arrival=lambda d: d.groupby(["stopName", "date"])["arrivalTime"].shift(
                1
            )
        )
        .assign(
            headway_min=lambda d: (
                d["arrivalTime"] - d["prev_arrival"]
            ).dt.total_seconds()
            / 60
        )
        .dropna(subset=["headway_min", "expectedFreq"])
    )

    # ── Hour-range slider → subset for the map ─────────────────────────
    hr_start, hr_end = st.slider(
        "Select hour range",
        0,
        23,
        (7, 10),
        1,
        format="%0dh",
        help="Arrivals whose *hour* falls in this range are counted.",
    )
    sub_df = base_df[base_df["arrivalTime"].dt.hour.between(hr_start, hr_end)]
    bunch_sub = (
        sub_df.assign(is_bunched=sub_df["headway_min"] < 0.5 * sub_df["expectedFreq"])
        .groupby("stopName")["is_bunched"]
        .mean()
        .reset_index(name="bunching_rate")
    )

    # ── Merge coords & JSON serialise ─────────────────────────────────
    plot_df = (
        bunch_sub.merge(coord_df, on="stopName", how="left")
        .dropna(subset=["lat", "lon"])
        .assign(pct=lambda d: (d["bunching_rate"] * 100).round(1))
    )
    points_json = json.dumps(
        plot_df[["stopName", "lat", "lon", "pct"]].to_dict("records")
    )

    # ── Build the embedded HTML/JS page ───────────────────────────────
    color_js = """
      // -------- Viridis palette (light ➟ dark, 7 steps) ---------------
      const VIRIDIS = ['#FDE725','#B4DE2C','#6DCD59',
                       '#35B779','#1F9E89','#31688E','#440154'];

      // -------- Fixed boundaries (0,10,20,…,70) -----------------------
      const BREAKS = [0,10,20,30,40,50,60,70];

      // -------- Map a value → colour, using fixed buckets -------------
      function pctToColor(val){
        for(let i=0;i < BREAKS.length-1; i++){
          if(val < BREAKS[i+1]) return VIRIDIS[i];
        }
        return VIRIDIS[VIRIDIS.length-1];            // ≥ 70 %
      }

      // -------- Produce legend rows -----------------------------------
      function buildLegendRows(){
        const rows = [];
        for(let i=0; i<VIRIDIS.length; i++){
          const lower = BREAKS[i];
          const upper = (i < BREAKS.length-2) ? BREAKS[i+1] : null;
          const label = upper ? `${lower}&ndash;${upper}` : `≥ ${lower}`;
          rows.push({col: VIRIDIS[i], lab: label});
        }
        return rows;
      }
    """

    center_lat, center_lon = 41.828233054114776, -87.61244384080472
    html = f"""
<!DOCTYPE html><html><head>
  <style>
    html,body,#map{{height:100%;margin:0}}
    .legend-box{{background:#fff;padding:8px;border:1px solid #888;border-radius:4px;
                 font:12px/14px Arial;margin:8px}}
  </style>
  <script src="https://maps.googleapis.com/maps/api/js?key={api_key}"></script>
</head><body>
<div id="map"></div>
<script>
  const pts = {points_json};
  {color_js}

  // ---------- Create map ---------------------------------------------
  const map = new google.maps.Map(document.getElementById('map'), {{
    center: {{lat:{center_lat}, lng:{center_lon}}},
    zoom: 11,
    mapTypeControl:false, streetViewControl:false, fullscreenControl:false
  }});

  // ---------- Draw circles -------------------------------------------
  pts.forEach(p => {{
    const fillCol = pctToColor(p.pct);
    const circle = new google.maps.Circle({{
      strokeColor: '#FF073A',
      strokeOpacity: 1,
      strokeWeight: 2,
      fillColor: fillCol,
      fillOpacity: 0.8,
      map,
      center: {{lat:p.lat, lng:p.lon}},
      radius: 120
    }});

    const infow = new google.maps.InfoWindow();
    circle.addListener('click', () => {{
      infow.setContent(`<b>${{p.stopName}}</b><br>Bunching: ${{p.pct}} %`);
      infow.setPosition({{lat:p.lat, lng:p.lon}});
      infow.open({{map}});
    }});
  }});

  // ---------- Build fixed-bucket legend ------------------------------
  const legend = document.createElement('div');
  legend.className = 'legend-box';
  legend.innerHTML = '<b>Bunching&nbsp;(%)</b><br>';
  buildLegendRows().forEach(r => {{
    legend.innerHTML +=
      `<span style="display:inline-block;width:18px;height:10px;` +
      `background:${{r.col}};margin-right:4px"></span>${{r.lab}}<br>`;
  }});
  map.controls[google.maps.ControlPosition.RIGHT_BOTTOM].push(legend);
</script>
</body></html>
"""
    components.html(html, height=520, scrolling=False)

    st.markdown(
        f"**Bunching definition:** headway < 50 % of scheduled frequency • "
        f"Time window: **{hr_start}:00 – {hr_end}:59**"
    )
    with st.expander("Show underlying numbers"):
        st.dataframe(
            plot_df[["stopName", "pct"]]
            .rename(columns={"pct": "bunching rate (%)"})
            .sort_values("bunching rate (%)", ascending=False)
        )<|MERGE_RESOLUTION|>--- conflicted
+++ resolved
@@ -1,11 +1,8 @@
 """Multipage Streamlit app for UGo Transportation analysis."""
 
 import json
-<<<<<<< HEAD
 import os
-=======
 import re
->>>>>>> d1c34a1b
 
 import altair as alt
 import pandas as pd
@@ -25,13 +22,10 @@
     time_extraction,
 )
 
-<<<<<<< HEAD
+
 load_dotenv()
 
-# Set page configuration for Streamlit
-=======
 # ── Page config & startup ───────────────────────────────────────────────────
->>>>>>> d1c34a1b
 st.set_page_config(page_title="UGo Shuttle Analysis Dashboard", layout="wide")
 st.sidebar.title("UGo Shuttle Analysis")
 
