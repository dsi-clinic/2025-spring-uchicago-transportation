# Questions Document

This document is for adding and tracking questions related to our project.

## Initial Questions

<<<<<<< HEAD
Leah:
1. How do waiting times and shuttle headways vary by time-of-day across different routes
2. Do stops in high-traffic areas exhibit significantly different waiting patterns compared to stops in less busy areas?


=======
- Does time variance of a shuttle route affect the ridership of a line? (Is the ridership correlated to the variance?)
- Do multiple routes experience increased time variance in the same/similar stops? (i.e. Is there possible bottleneck in the routemap?)
>>>>>>> f5911ffb
<|MERGE_RESOLUTION|>--- conflicted
+++ resolved
@@ -4,13 +4,9 @@
 
 ## Initial Questions
 
-<<<<<<< HEAD
-Leah:
-1. How do waiting times and shuttle headways vary by time-of-day across different routes
-2. Do stops in high-traffic areas exhibit significantly different waiting patterns compared to stops in less busy areas?
-
-
-=======
 - Does time variance of a shuttle route affect the ridership of a line? (Is the ridership correlated to the variance?)
 - Do multiple routes experience increased time variance in the same/similar stops? (i.e. Is there possible bottleneck in the routemap?)
->>>>>>> f5911ffb
+
+Leah:
+1. How do waiting times and shuttle headways vary by time-of-day across different routes?
+2. Do stops in high-traffic areas exhibit significantly different waiting patterns compared to stops in less busy areas?
